import { Fn, unset, _ } from "../core/Core";
import { Std } from "../std/Std";
import { Tuples } from "../tuples/Tuples";
import * as H from "../helpers";
import * as Impl from "./impl/strings";
import { Functions } from "../functions/Functions";

export namespace Strings {
  export type Stringifiable =
    | string
    | number
    | boolean
    | bigint
    | null
    | undefined;

  /**
   * Get the length of a string.
   * @warning - 🔥🔥🔥does not work with emojis since they are multiple characters🔥🔥🔥
   * @param args[0] - The string to get the length of.
   * @returns The length of the string.
   * @example
   * ```ts
   * type T0 = Call<Strings.Length,"abc">; // 3
   * ```
   */
  export type Length<Str = unset> = Functions.PartialApply<LengthFn, [Str]>;

  /**
   * Get the length of a string.
   * @warning - 🔥🔥🔥does not work with emojis since they are multiple characters🔥🔥🔥
   * @param args[0] - The string to get the length of.
   * @returns The length of the string.
   * @example
   * ```ts
   * type T0 = Call<Strings.Length,"abc">; // 3
   * ```
   */
  export interface LengthFn extends Fn {
<<<<<<< HEAD
    return: Fn.arg0<this> extends string ? Impl.Length<Fn.arg0<this>> : never;
=======
    return: Impl.StringToTuple<this["arg0"]>["length"];
>>>>>>> d602e519
  }

  /**
   * Trim the left side of a string.
   * @param args[0] - The string to trim.
   * @param Sep - The separator to trim.
   * @returns The trimmed string.
   * @example
   * ```ts
   * type T0 = Call<Strings.TrimLeft,"  abc">; // "abc"
   * ```
   */
  export type TrimLeft<
    Sep extends string | _ = " ",
    Str = unset
  > = Functions.PartialApply<TrimLeftFn, [Sep, Str]>;

  interface TrimLeftFn extends Fn {
    return: this["args"] extends [
      infer Sep extends string,
      infer Str extends string,
      ...any
    ]
      ? Impl.TrimLeft<Str, Sep>
      : never;
  }

  /**
   * Trim the right side of a string.
   * @param args[0] - The string to trim.
   * @param Sep - The separator to trim.
   * @returns The trimmed string.
   * @example
   * ```ts
   * type T0 = Call<Strings.TrimRight,"abc  ">; // "abc"
   * ```
   */
  export type TrimRight<
    Sep extends string | _ = " ",
    Str = unset
  > = Functions.PartialApply<TrimRightFn, [Sep, Str]>;

  interface TrimRightFn extends Fn {
    return: this["args"] extends [
      infer Sep extends string,
      infer Str extends string,
      ...any
    ]
      ? Impl.TrimRight<Str, Sep>
      : never;
  }

  /**
   * Trim a string.
   * @param args[0] - The string to trim.
   * @param Sep - The separator to trim.
   * @returns The trimmed string.
   * @example
   * ```ts
   * type T0 = Call<Strings.Trim,"  abc  ">; // "abc"
   * ```
   */
  export type Trim<
    Sep extends string | _ = " ",
    Str = unset
  > = Functions.PartialApply<TrimFn, [Sep, Str]>;

  interface TrimFn extends Fn {
    return: this["args"] extends [
      infer Sep extends string,
      infer Str extends string,
      ...any
    ]
      ? Impl.Trim<Str, Sep>
      : never;
  }

  /**
   * Replace all instances of a substring in a string.
   * @param args[0] - The string to replace.
   * @param from - The substring to replace.
   * @param to - The substring to replace with.
   * @returns The replaced string.
   * @example
   * ```ts
   * type T0 = Call<Strings.Replace<".","/">,"a.b.c.d">; // "a/b/c/d"
   */
  export type Replace<
    from extends string | unset | _ = unset,
    to extends string | unset | _ = unset,
    str = unset
  > = Functions.PartialApply<ReplaceFn, [from, to, str]>;

  interface ReplaceFn extends Fn {
    return: this["args"] extends [
      infer From extends string,
      infer To extends string,
      infer Str
    ]
      ? Impl.Replace<Str, From, To>
      : never;
  }

  /**
   * Cut a slice of a string out from a start index to an end index.
   * @warning - 🔥🔥🔥does not work with emojis since they are multiple characters🔥🔥🔥
   * @param args[0] - The string to slice.
   * @param start - The start index.
   * @param end - The end index.
   * @returns The sliced string.
   * @example
   * ```ts
   * type T0 = Call<Strings.Slice<1,9>,"1234567890">; // "23456789"
   */
  export type Slice<
    start extends number | unset | _ = unset,
    end extends number | unset | _ = unset
  > = Functions.ComposeLeft<
    [Strings.Split<"">, Tuples.Take<end>, Tuples.Drop<start>, Tuples.Join<"">]
  >;

  /**
   * Split a string into a tuple of strings.
   * @warning - 🔥🔥🔥using an empty sep with emojis in the string will destroy the emoji🔥🔥🔥
   * @param args[0] - The string to split.
   * @param sep - The separator to split the string with.
   * @returns The split string.
   * @example
   * ```ts
   * type T0 = Call<Strings.Split<",">,"a,b,c">; // ["a","b","c"]
   * ```
   */
  export type Split<
    Sep extends string | unset | _ = unset,
    Str extends string | unset | _ = unset
  > = Functions.PartialApply<SplitFn, [Sep, Str]>;

  export interface SplitFn extends Fn {
    return: this["args"] extends [infer Sep extends string, infer Str]
      ? Impl.Split<Str, Sep>
      : never;
  }

  /**
   * Repeat a string a number of times.
   * @param args[0] - The string to repeat.
   * @param times - The number of times to repeat the string.
   * @returns The repeated string.
   * @example
   * ```ts
   * type T0 = Call<Strings.Repeat<3>,"Hello! ">; // "Hello! Hello! Hello! "
   * ```
   */
  export type Repeat<
    Times extends number | _ | unset = unset,
    Str extends number | _ | unset = unset
  > = Functions.PartialApply<RepeatFn, [Times, Str]>;

  interface RepeatFn extends Fn {
    return: this["args"] extends [
      infer Times extends number,
      infer Str extends string
    ]
      ? Impl.Repeat<Str, H.Iterator.Iterator<Times>>
      : never;
  }

  /**
   * Check if a string starts with a substring.
   * @param args[0] - The string to check.
   * @param str - The substring to check for.
   * @returns Whether the string starts with the substring.
   * @example
   * ```ts
   * type T0 = Call<Strings.StartsWith<"abc">,"abcdef">; // true
   * type T1 = Call<Strings.StartsWith<"abc">,"defabc">; // false
   * ```
   */
  export type StartsWith<
    Start extends string | _ | unset = unset,
    Str extends string | _ | unset = unset
  > = Functions.PartialApply<StartsWithFn, [Start, Str]>;

  interface StartsWithFn extends Fn {
    return: this["args"] extends [infer Start extends string, infer Str]
      ? Str extends `${Start}${string}`
        ? true
        : false
      : never;
  }

  /**
   * Check if a string ends with a substring.
   * @param args[0] - The string to check.
   * @param str - The substring to check for.
   * @returns Whether the string ends with the substring.
   * @example
   * ```ts
   * type T0 = Call<Strings.EndsWith<"abc">,"abcdef">; // false
   * type T1 = Call<Strings.EndsWith<"abc">,"defabc">; // true
   * ```
   */
  export type EndsWith<
    End extends string | _ | unset = unset,
    Str extends string | _ | unset = unset
  > = Functions.PartialApply<EndsWithFn, [End, Str]>;

  interface EndsWithFn extends Fn {
    return: this["args"] extends [infer End extends string, infer Str]
      ? Str extends `${string}${End}`
        ? true
        : false
      : never;
  }

  /**
   * Split a string into a tuple of each character.
   * @warning - 🔥🔥🔥does not work with emojis since they are multiple characters🔥🔥🔥
   * @param args[0] - The string to split.
   * @returns The splited string.
   * @example
   * ```ts
   * type T0 = Call<Strings.ToTuple,"abc">; // ["a","b","c"]
   * ```
   */
  export interface ToTuple extends Fn {
    return: Impl.StringToTuple<this["arg0"]>;
  }

  /**
   * Convert a string to a number or bigint.
   * @param args[0] - The string to convert.
   * @returns The converted number or bigint.
   * @example
   * ```ts
   * type T0 = Call<Strings.ToNumber,"123">; // 123
   * type T1 = Call<Strings.ToNumber,"12367543547677078675456656790">; // 12367543547677078675456656790n
   * ```
   */
  export interface ToNumber extends Fn {
    return: this["arg0"] extends `${infer n extends number | bigint}`
      ? n
      : never;
  }

  /**
   * Convert a stringifiable literal to a string.
   * @param args[0] - The stringifiable literal to convert.
   * @returns The converted string.
   * @example
   * ```ts
   * type T0 = Call<Strings.ToString,123>; // "123"
   * type T1 = Call<Strings.ToString,true>; // "true"
   * type T2 = Call<Strings.ToString,null>; // "null"
   * ```
   */
  export interface ToString extends Fn {
    return: `${Extract<this["arg0"], Strings.Stringifiable>}`;
  }

  /**
   * Prepend a string to another string.
   * @param args[0] - The string to be prepended to.
   * @param str - The string to prepend.
   * @returns The prepended string.
   * @example
   * ```ts
   * type T0 = Call<Strings.Prepend<"abc">,"def">; // "abcdef"
   * ```
   */
  export type Prepend<
    Start extends string | _ | unset = unset,
    Str extends string | _ | unset = unset
  > = Functions.PartialApply<PrependFn, [Start, Str]>;

  interface PrependFn extends Fn {
    return: `${Extract<this["arg0"], Strings.Stringifiable>}${Extract<
      this["arg1"],
      Strings.Stringifiable
    >}`;
  }

  /**
   * Append a string to another string.
   * @param args[0] - The string to be appended to.
   * @param str - The string to append.
   * @returns The appended string.
   * @example
   * ```ts
   * type T0 = Call<Strings.Append<"abc">,"def">; // "defabc"
   * ```
   */
  export type Append<
    End extends string | _ | unset = unset,
    Str extends string | _ | unset = unset
  > = Functions.PartialApply<AppendFn, [End, Str]>;

  interface AppendFn extends Fn {
    return: `${Extract<this["arg1"], Strings.Stringifiable>}${Extract<
      this["arg0"],
      Strings.Stringifiable
    >}`;
  }

  /**
   * Transform a string to uppercase.
   * @param args[0] - The string to transform.
   * @returns The transformed string.
   * @example
   * ```ts
   * type T0 = Call<Strings.Uppercase,"abc">; // "ABC"
   * ```
   */
  export interface Uppercase extends Fn {
    return: Std._Uppercase<Extract<this["arg0"], string>>;
  }

  /**
   * Transform a string to lowercase.
   * @param args[0] - The string to transform.
   * @returns The transformed string.
   * @example
   * ```ts
   * type T0 = Call<Strings.Lowercase,"ABC">; // "abc"
   * ```
   */
  export interface Lowercase extends Fn {
    return: Std._Lowercase<Extract<this["arg0"], string>>;
  }

  /**
   * Capitalize a string.
   * @param args[0] - The string to capitalize.
   * @returns The capitalized string.
   * @example
   * ```ts
   * type T0 = Call<Strings.Capitalize,"abc">; // "Abc"
   * ```
   */
  export interface Capitalize extends Fn {
    return: Std._Capitalize<Extract<this["arg0"], string>>;
  }

  /**
   * Uncapitalize a string.
   * @param args[0] - The string to uncapitalize.
   * @returns The uncapitalized string.
   * @example
   * ```ts
   * type T0 = Call<Strings.Uncapitalize,"AddTop">; // "addTop"
   * ```
   */
  export interface Uncapitalize extends Fn {
    return: Std._Uncapitalize<Extract<this["arg0"], string>>;
  }

  /**
   * Convert a string to snake case.
   * @param args[0] - The string to convert.
   * @returns The converted string.
   * @example
   * ```ts
   * type T0 = Call<Strings.SnakeCase,"AddTop">; // "add_top"
   * ```
   */
  export interface SnakeCase extends Fn {
    return: H.SnakeCase<this["arg0"]>;
  }

  /**
   * Convert a string to camel case.
   * @param args[0] - The string to convert.
   * @returns The converted string.
   * @example
   * ```ts
   * type T0 = Call<Strings.CamelCase,"add_top">; // "addTop"
   * ```
   */
  export interface CamelCase extends Fn {
    return: H.CamelCase<this["arg0"]>;
  }

  /**
   * Convert a string to kebab case.
   * @param args[0] - The string to convert.
   * @returns The converted string.
   * @example
   * ```ts
   * type T0 = Call<Strings.KebabCase,"add_top">; // "add-top"
   * type T1 = Call<Strings.KebabCase,"AddTop">; // "add-top"
   * type T2 = Call<Strings.KebabCase,"addTop">; // "add-top"
   * ```
   */
  export interface KebabCase extends Fn {
    return: H.KebabCase<this["arg0"]>;
  }

  /**
   * Compare two strings. (only works with ascii extended characters)
   * @param args[0] - The first string to compare.
   * @param args[1] - The second string to compare.
   * @n1 - The first string to compare or _.
   * @n2 - The second string to compare or _.
   * @returns The result of the comparison.
   * @example
   * ```ts
   * type T0 = Call2<Strings.Compare,"abc","def">; // -1
   * type T1 = Call2<Strings.Compare,"def","abc">; // 1
   * type T2 = Call2<Strings.Compare,"abc","abc">; // 0
   * ```
   */
  export type Compare<
    n1 extends string | _ | unset = unset,
    n2 extends string | _ | unset = unset
  > = Functions.PartialApply<
    CompareFn,
    n2 extends unset ? [unset, n1] : [n1, n2]
  >;

  interface CompareFn extends Fn {
    return: this["args"] extends [
      infer a extends string,
      infer b extends string,
      ...any
    ]
      ? Impl.Compare<a, b>
      : never;
  }

  /**
   * Check if a string is lexically less than another string. (only works with ascii extended characters)
   * @param args[0] - The first string to compare.
   * @param args[1] - The second string to compare.
   * @n1 - The first string to compare or _.
   * @n2 - The second string to compare or _.
   * @returns True if the first string is lexically less than the second string, false otherwise.
   * @example
   * ```ts
   * type T0 = Call2<Strings.LessThan,"abc","def">; // true
   * type T1 = Call2<Strings.LessThan,"def","abc">; // false
   * type T2 = Call2<Strings.LessThan,"abc","abc">; // false
   * ```
   */
  export type LessThan<
    n1 extends string | _ | unset = unset,
    n2 extends string | _ | unset = unset
  > = Functions.PartialApply<
    LessThanFn,
    n2 extends unset ? [unset, n1] : [n1, n2]
  >;

  interface LessThanFn extends Fn {
    return: this["args"] extends [
      infer a extends string,
      infer b extends string,
      ...any
    ]
      ? Impl.LessThan<a, b>
      : never;
  }

  /**
   * Check if a string is lexically less than or equal to another string. (only works with ascii extended characters)
   * @param args[0] - The first string to compare.
   * @param args[1] - The second string to compare.
   * @n1 - The first string to compare or _.
   * @n2 - The second string to compare or _.
   * @returns True if the first string is lexically less than or equal to the second string, false otherwise.
   * @example
   * ```ts
   * type T0 = Call2<Strings.LessThanOrEqual,"abc","def">; // true
   * type T1 = Call2<Strings.LessThanOrEqual,"def","abc">; // false
   * type T2 = Call2<Strings.LessThanOrEqual,"abc","abc">; // true
   */
  export type LessThanOrEqual<
    n1 extends string | _ | unset = unset,
    n2 extends string | _ | unset = unset
  > = Functions.PartialApply<
    LessThanOrEqualFn,
    n2 extends unset ? [unset, n1] : [n1, n2]
  >;

  interface LessThanOrEqualFn extends Fn {
    return: this["args"] extends [
      infer a extends string,
      infer b extends string,
      ...any
    ]
      ? Impl.LessThanOrEqual<a, b>
      : never;
  }

  /**
   * Check if a string is lexically greater than another string. (only works with ascii extended characters)
   * @param args[0] - The first string to compare.
   * @param args[1] - The second string to compare.
   * @n1 - The first string to compare or _.
   * @n2 - The second string to compare or _.
   * @returns True if the first string is lexically greater than the second string, false otherwise.
   * @example
   * ```ts
   * type T0 = Call2<Strings.GreaterThan,"abc","def">; // false
   * type T1 = Call2<Strings.GreaterThan,"def","abc">; // true
   * type T2 = Call2<Strings.GreaterThan,"abc","abc">; // false
   * ```
   */
  export type GreaterThan<
    n1 extends string | _ | unset = unset,
    n2 extends string | _ | unset = unset
  > = Functions.PartialApply<
    GreaterThanFn,
    n2 extends unset ? [unset, n1] : [n1, n2]
  >;

  interface GreaterThanFn extends Fn {
    return: this["args"] extends [
      infer a extends string,
      infer b extends string,
      ...any
    ]
      ? Impl.GreaterThan<a, b>
      : never;
  }

  /**
   * Check if a string is lexically greater than or equal to another string. (only works with ascii extended characters)
   * @param args[0] - The first string to compare.
   * @param args[1] - The second string to compare.
   * @n1 - The first string to compare or _.
   * @n2 - The second string to compare or _.
   * @returns True if the first string is lexically greater than or equal to the second string, false otherwise.
   * @example
   * ```ts
   * type T0 = Call2<Strings.GreaterThanOrEqual,"abc","def">; // false
   * type T1 = Call2<Strings.GreaterThanOrEqual,"def","abc">; // true
   * type T2 = Call2<Strings.GreaterThanOrEqual,"abc","abc">; // true
   * ```
   */
  export type GreaterThanOrEqual<
    n1 extends string | _ | unset = unset,
    n2 extends string | _ | unset = unset
  > = Functions.PartialApply<
    GreaterThanOrEqualFn,
    n2 extends unset ? [unset, n1] : [n1, n2]
  >;

  interface GreaterThanOrEqualFn extends Fn {
    return: this["args"] extends [
      infer a extends string,
      infer b extends string,
      ...any
    ]
      ? Impl.GreaterThanOrEqual<a, b>
      : never;
  }
}<|MERGE_RESOLUTION|>--- conflicted
+++ resolved
@@ -37,11 +37,7 @@
    * ```
    */
   export interface LengthFn extends Fn {
-<<<<<<< HEAD
-    return: Fn.arg0<this> extends string ? Impl.Length<Fn.arg0<this>> : never;
-=======
     return: Impl.StringToTuple<this["arg0"]>["length"];
->>>>>>> d602e519
   }
 
   /**
@@ -205,7 +201,7 @@
       infer Times extends number,
       infer Str extends string
     ]
-      ? Impl.Repeat<Str, H.Iterator.Iterator<Times>>
+      ? Impl.Repeat<Str, Times>
       : never;
   }
 
